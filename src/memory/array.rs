--- conflicted
+++ resolved
@@ -377,18 +377,12 @@
             }
         }
 
-<<<<<<< HEAD
-        let mut handle = unsafe { std::mem::MaybeUninit::uninit().assume_init() };
-        unsafe { cuda_sys::cuda::cuArray3DCreate_v2(&mut handle, &descriptor.desc) }.to_result()?;
-        Ok(Self { handle })
-=======
         let mut handle = MaybeUninit::uninit();
         unsafe { cuda_sys::cuda::cuArray3DCreate_v2(handle.as_mut_ptr(), &descriptor.desc) }
             .to_result()?;
         Ok(Self {
             handle: unsafe { handle.assume_init() },
         })
->>>>>>> 4672e0d3
     }
 
     /// Allocates a new CUDA Array that is up to 3-dimensions.
@@ -634,18 +628,12 @@
 
     /// Gets the descriptor associated with this array.
     pub fn descriptor(&self) -> CudaResult<ArrayDescriptor> {
-<<<<<<< HEAD
-        let mut raw_descriptor = unsafe { std::mem::MaybeUninit::uninit().assume_init() };
-        unsafe { cuda_sys::cuda::cuArray3DGetDescriptor_v2(&mut raw_descriptor, self.handle) }
-            .to_result()?;
-=======
         // Use "zeroed" incase CUDA_ARRAY3D_DESCRIPTOR has uninitialized padding
         let mut raw_descriptor = MaybeUninit::zeroed();
         unsafe {
             cuda_sys::cuda::cuArray3DGetDescriptor_v2(raw_descriptor.as_mut_ptr(), self.handle)
         }
         .to_result()?;
->>>>>>> 4672e0d3
 
         Ok(ArrayDescriptor::from_raw(unsafe {
             raw_descriptor.assume_init()
